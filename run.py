--- conflicted
+++ resolved
@@ -18,7 +18,6 @@
 from transformers.utils.logging import get_logger
 
 from data import DataModule
-<<<<<<< HEAD
 from utils import (
     set_wandb_env_vars,
     compute_metrics,
@@ -27,9 +26,6 @@
     SaveCallback,
     KLTrainer,
 )
-=======
-from utils import set_wandb_env_vars, compute_metrics, NewWandbCB, MaskAugmentationTrainer, SaveCallback, push_to_hub
->>>>>>> 34069339
 from modeling.base import BaseModel
 
 logger = get_logger(__name__)
@@ -130,23 +126,31 @@
         )
 
         trainer.remove_callback(WandbCallback)
-<<<<<<< HEAD
-=======
-        
-        if USING_WANDB:
-            wandb.init(config=OmegaConf.to_container(cfg))
->>>>>>> 34069339
 
         if cfg.prediction_only:
             predictions = trainer.predict(dm.get_test_dataset())
 
-<<<<<<< HEAD
             save_path = Path(cfg.training_args.output_dir) / "predictions.bin"
             torch.save(
                 predictions.predictions,
                 save_path
             )
-=======
+
+            print("Predictions saved to", str(save_path))
+            break
+
+        else:
+        if USING_WANDB:
+            wandb.init(config=OmegaConf.to_container(cfg))
+
+        if cfg.prediction_only:
+            predictions = trainer.predict(dm.get_test_dataset())
+
+            save_path = Path(cfg.training_args.output_dir) / "predictions.bin"
+            torch.save(
+                predictions.predictions,
+                save_path
+            )
         best_metric_score = getattr(
             trainer.model.config,
             f"best_{t_args.metric_for_best_model}", 
@@ -154,12 +158,11 @@
         )
         trainer.log({f"best_{t_args.metric_for_best_model}": best_metric_score})
 
-        run_id = wandb.run.id if USING_WANDB else ""
-        run_name = wandb.run.name if USING_WANDB else ""
-        
-        
-        model.config.update({"wandb_id": run_id, "wandb_name": run_name})
-        model.config.save_pretrained(t_args.output_dir)
+            run_id = wandb.run.id if USING_WANDB else ""
+            run_name = wandb.run.name if USING_WANDB else ""
+
+            model.config.update({"wandb_id": run_id, "wandb_name": run_name})
+            model.config.save_pretrained(t_args.output_dir)
 
         # if t_args.push_to_hub:
         #     print("pushing to hub")
@@ -169,7 +172,6 @@
         #         metrics={f"best_{t_args.metric_for_best_model}": best_metric_score},
         #         wandb_run_id=run_id,
         #     )
->>>>>>> 34069339
 
             print("Predictions saved to", str(save_path))
             break
