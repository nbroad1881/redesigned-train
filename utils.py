--- conflicted
+++ resolved
@@ -1,9 +1,6 @@
 import os
 import json
-<<<<<<< HEAD
-=======
 from pathlib import Path
->>>>>>> 34069339
 from collections.abc import Mapping
 from typing import Any, Optional, Tuple, List, Dict, Union
 from dataclasses import dataclass
@@ -21,12 +18,7 @@
 from transformers.trainer_callback import TrainerCallback, TrainerControl, TrainerState
 from transformers.utils import logging
 from transformers.file_utils import is_torch_tpu_available
-<<<<<<< HEAD
 from huggingface_hub import ModelCard, CardData
-=======
-from modelcards import CardData, ModelCard
-
->>>>>>> 34069339
 
 logger = logging.get_logger(__name__)
 
@@ -278,9 +270,6 @@
                 control.should_save = True
         else:
             logger.info("Not saving model.")
-<<<<<<< HEAD
-
-=======
             
             
             
@@ -348,7 +337,6 @@
         )
 
     return git_head_commit_url
->>>>>>> 34069339
 
 
 def create_model_card(config, metrics, wandb_run_id):
@@ -364,40 +352,6 @@
         card_data=CardData(  # Card metadata object that will be converted to YAML block
             language='en',
             license='mit',
-<<<<<<< HEAD
-            tags=['feedback-prize-3']+config["tags"],
-            datasets=config["dataset_name"],
-        ),
-        template_path=template_path, 
-        model_id=f"{config['output']}-f{config['fold']}",  
-        dataset_name=config["dataset_name"], 
-        metrics=json.dumps(metrics, indent=4),
-        config=json.dumps(config, indent=4),
-        wandb_run_id=wandb_run_id,
-    )
-
-class KLTrainer(Trainer):
-    def __init__(self, temperature=2.0, *args, **kwargs):
-        super().__init__(*args, **kwargs)
-        self.temperature = temperature
-
-    def compute_loss(self, model, inputs, return_outputs=False):
-
-        pls = inputs.pop("pseudolabels")
-        if "labels" in inputs:
-            labels = inputs.pop("labels")
-
-        outputs = model(**inputs)
-        logits = outputs.logits
-
-        # Soften probabilities and compute distillation loss
-        loss_fct = torch.nn.KLDivLoss(reduction="batchmean")
-        loss = self.args.temperature ** 2 * loss_fct(
-            F.log_softmax(logits / self.temperature, dim=-1),
-            F.softmax(pls / self.temperature, dim=-1))
-
-        return (loss, outputs) if return_outputs else loss
-=======
             tags=[config.project_name],
         ),
         template_path=template_path, 
@@ -406,4 +360,26 @@
         config=json.dumps(OmegaConf.to_container(config), indent=4),
         wandb_run_id=wandb_run_id,
     )
->>>>>>> 34069339
+
+
+class KLTrainer(Trainer):
+    def __init__(self, temperature=2.0, *args, **kwargs):
+        super().__init__(*args, **kwargs)
+        self.temperature = temperature
+
+    def compute_loss(self, model, inputs, return_outputs=False):
+
+        pls = inputs.pop("pseudolabels")
+        if "labels" in inputs:
+            labels = inputs.pop("labels")
+
+        outputs = model(**inputs)
+        logits = outputs.logits
+
+        # Soften probabilities and compute distillation loss
+        loss_fct = torch.nn.KLDivLoss(reduction="batchmean")
+        loss = self.args.temperature ** 2 * loss_fct(
+            F.log_softmax(logits / self.temperature, dim=-1),
+            F.softmax(pls / self.temperature, dim=-1))
+
+        return (loss, outputs) if return_outputs else loss